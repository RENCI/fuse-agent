{
<<<<<<< HEAD
  "submitter_id": "test-xxx@email.com",
  "submitter_status": "existed"
=======
  "submitter_action_status": "existed",
  "submitter_id": "test@email.com"
>>>>>>> b833efbc
}<|MERGE_RESOLUTION|>--- conflicted
+++ resolved
@@ -1,9 +1,4 @@
 {
-<<<<<<< HEAD
-  "submitter_id": "test-xxx@email.com",
-  "submitter_status": "existed"
-=======
   "submitter_action_status": "existed",
-  "submitter_id": "test@email.com"
->>>>>>> b833efbc
+  "submitter_id": "test-xxx@email.com"
 }