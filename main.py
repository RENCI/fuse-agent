--- conflicted
+++ resolved
@@ -180,15 +180,25 @@
     config = _read_config()
     return list(filter(lambda x: x.startswith(prefix), list(config["configuredServices"])))
     
-def _get_url(service_id: str):
+def _get_url(service_id: str, url_type: str = "service_host"):
     config = _read_config()
-    service_host_name = config["configuredServices"][service_id]["host_name"]
-    if service_host_name == os.getenv("HOST_NAME") or service_host_name == 'localhost':
-        # co-located service, use container name and network instead:
-        assert config["configuredServices"][service_id]["container-network"] == os.getenv("CONTAINER_NETWORK")
-        url = config["configuredServices"][service_id]["container_URL"]
-    else: 
-        url = config["configuredServices"][service_id][f"http://{service_host_name}:{service_host_port}"]
+    if url_type == "service_host":
+        service_host_name = config["configuredServices"][service_id]["host_name"]
+        service_host_port = config["configuredServices"][service_id]["host_port"]
+        if service_host_name == os.getenv("HOST_NAME") or service_host_name == 'localhost':
+            # co-located service, use container name and network instead:
+            assert config["configuredServices"][service_id]["container-network"] == os.getenv("CONTAINER_NETWORK")
+            url = config["configuredServices"][service_id]["container_URL"]
+        else: 
+            url = f"http://{service_host_name}:{service_host_port}"
+    elif url_type == "file_host":
+        file_host_name = config["configuredServices"][service_id]["file_host_name"]
+        file_host_port = config["configuredServices"][service_id]["file_host_port"]
+        url = f"http://{file_host_name}:{file_host_port}"
+    else:
+        logger.error("[_get_url] ! unrecognized url_type {url_type}")
+        return None
+    
     return url    
 
 def _submitter_object_id(submitter_id):
@@ -511,9 +521,11 @@
         assert _mongo_count(m_objects, {"object_id":agent_object_id}) == 1
         obj = entry[0]
         host_url = _get_url(obj["parameters"]["service_id"])
+        file_host_url = _get_url(obj["parameters"]["service_id"], "file_host")
         m_objects.update_one({"object_id": agent_object_id},
                                  {"$set": {
                                      "service_host_url": host_url,
+                                     "file_host_url": file_host_url,
                                      "agent_status": "started"
                                  }})
         logger.info(msg=f"[_remote_submit_file] ({file_type}) host_url={host_url}")
@@ -637,7 +649,6 @@
 
     '''
     logger.info(msg=f"[post_object] top")
-    submitter_action_status = SubmitterActionStatus.unknown
     try:
         client_file_dict = {
             "filetype-dataset-archive": optional_file_archive,
@@ -649,24 +660,11 @@
             num_files_requested=num_files_requested+(client_file_dict[file_type] is not None)
         assert num_files_requested > 0 or parameters.accession_id != None
 
+        logger.info("[post_object] record submitter ({parameters.submitter_id}), if not found create one")
+        add_submitter_response = api_add_submitter(parameters.submitter_id)
+        
         #####
         # xxx This code is common with /analyze, break it out:
-<<<<<<< HEAD
-        logger.info("[post_object] record submitter ({parameters.submitter_id}), if not found create one")
-        submitter_status = api_add_submitter(parameters.submitter_id)["submitter_status"]
-        # END
-        #####
-        
-        #####
-        # xxx This code is common with /analyze, break it out:
-=======
-        logger.info("[post_object] adding submitter to submitters collection, as needed")
-        try:
-            submitter_object_id = api_get_submitter(parameters.submitter_id)
-        except Exception as e:
-            logger.info("[post_object] record for this submitter ({parameters.submitter_id}) not found, create one")
-            add_submitter_response = api_add_submitter(parameters.submitter_id)
->>>>>>> b833efbc
         # Insert a new agent object
         logger.info(msg=f"[post_object] getting id")
         agent_object_id = _gen_object_id("agent", parameters.submitter_id, requested_object_id, mongo_objects)
@@ -809,9 +807,12 @@
         logger.info(msg=f'[get_url] found local object, agent_status={obj["agent_status"]}')
         logger.info(msg=f'[get_url] obj={obj}')
         assert obj["agent_status"] == "finished"
-        host_url = obj["service_host_url"]
+        # if the object was created from within a docker container, the service_host_url is going to be the container name, which you NEVER WANT for an externally accessible URL.
+        # but you do want it for service calls across the docker network
+        # how about creating a "file_host_url" field and populate it in /submit, /analyze with the config file
+        file_host_url = obj["file_host_url"]
         service_object_id = obj["service_object_id"]
-        obj_url = f'{host_url}/files/{service_object_id}'
+        obj_url = f'{file_host_url}/files/{service_object_id}'
         logger.info(msg=f"[get_url] built url = ={obj_url}")
         return {"object_id": object_id, "url": obj_url}
     except Exception as e:
@@ -985,9 +986,11 @@
         obj = entry[0]
         # set the request URL for the tool
         host_url = _get_url(obj["parameters"]["service_id"])
+        file_host_url = _get_url(obj["parameters"]["service_id"], "file_host")
         m_objects.update_one({"object_id": agent_object_id},
                              {"$set": {
                                  "service_host_url": host_url,
+                                 "file_host_url": file_host_url,
                                  "agent_status": "started"
                              }})
         logger.info(msg=f"{function_name} ({file_type}) host_url={host_url}")
@@ -1101,23 +1104,8 @@
     try:
         function_name="[analyze]"
         requested_object_id = requested_results_object_id
-        ###########
-        # xxx This code is common with /load, break it out:
-        # add submitter
-        logger.info("{function_name} adding submitter to submitters collection, as needed")
-        try:
-            submitter_object_id = api_get_submitter(parameters.submitter_id)
-        except Exception as e:
-<<<<<<< HEAD
-            logger.info("{function_name} record for this submitter ({parameters.submitter_id}) not found, create one")
-            submitter_status = api_add_submitter(parameters.submitter_id)["submitter_status"]
-        # END
-        #####
-=======
-            logger.info("[post_object] record for this submitter ({parameters.submitter_id}) not found, create one")
-            add_submitter_response = api_add_submitter(parameters.submitter_id)
->>>>>>> b833efbc
-
+        logger.info("{function_name} if record for this submitter ({parameters.submitter_id}) is not found, create one")
+        add_submitter_response = api_add_submitter(parameters.submitter_id)
         # quick check that datasets exist in the db
         for d in parameters["datasets"]:
             assert  _mongo_count(mongo_objects, {"object_id": d.provider_dataset_object_id}) == 1
@@ -1134,6 +1122,7 @@
             "created_time": datetime.utcnow(),
             "parameters": parameters.dict(), # xxx?
             "service_host_url": None,
+            "file_host_url": None,
             "agent_status": None,
             "detail": None,
         }
