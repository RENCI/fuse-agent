--- conflicted
+++ resolved
@@ -1,136 +1,31 @@
-import inspect
 import json
 import logging
 import os
-import pathlib
 import shutil
 import traceback
 import uuid
 from datetime import datetime, timedelta
-from enum import Enum
 from logging.config import dictConfig
 from multiprocessing import Process
-from typing import Type, Optional, List
+from typing import Optional
 
 import nest_asyncio
 import pymongo
 import requests
 import uvicorn
-from fastapi import FastAPI, File, UploadFile, Form, Depends, HTTPException, Query
+from fastapi import FastAPI, File, UploadFile, Depends, HTTPException, Query
 from fastapi.middleware.cors import CORSMiddleware
-from pydantic import BaseModel, EmailStr, AnyUrl, Field, HttpUrl, AnyHttpUrl
 from redis import Redis
 from rq import Queue, Worker
 
 from fuse.models.Config import LogConfig
-
-<<<<<<< HEAD
+from fuse.models.Objects import ServiceIOType, ServiceIOField, SubmitterActionStatus, Submitter, SubmitterStatus, ToolParameters, ProviderParameters, FileType, config
+
 nest_asyncio.apply()
-
-# from bson.json_util import dumps, loads
-=======
-import nest_asyncio
-
-from fuse.models.Objects import ServiceIOType, ServiceIOField, SubmitterActionStatus, Submitter, SubmitterStatus, ToolParameters, ProviderParameters, FileType, config
-
-nest_asyncio.apply()
-
-# from bson.json_util import dumps, loads
-
-import traceback
-
-from logging.config import dictConfig
-import logging
-from fuse.models.Config import LogConfig
->>>>>>> 7e6be2ac
 
 dictConfig(LogConfig().dict())
 logger = logging.getLogger("fuse-agent")
 
-<<<<<<< HEAD
-
-def as_form(cls: Type[BaseModel]):
-    new_params = [
-        inspect.Parameter(
-            field.alias,
-            inspect.Parameter.POSITIONAL_ONLY,
-            default=(Form(field.default) if not field.required else Form(...)),
-        )
-        for field in cls.__fields__.values()
-    ]
-
-    async def _as_form(**data):
-        return cls(**data)
-
-    sig = inspect.signature(_as_form)
-    sig = sig.replace(parameters=new_params)
-    _as_form.__signature__ = sig
-    setattr(cls, "as_form", _as_form)
-    return cls
-
-
-# xxx clean up these schemas and pull them out to the fuse.models diretory
-# xxx fit this to known data provider parameters
-
-
-class Checksums(BaseModel):
-    checksum: str
-    type: str
-
-
-class AccessURL(BaseModel):
-    url: AnyUrl = None
-    headers: str = None
-
-
-class AccessMethods(BaseModel):
-    type: str = None
-    access_url: AccessURL = None
-    access_id: str = None
-    region: str = None
-
-
-class Contents(BaseModel):
-    name: str = None
-    id: str = None
-    drs_uri: AnyUrl = None
-    contents: List[str] = []
-
-
-class JobStatus(str, Enum):
-    started = 'started'
-    failed = 'failed'
-    finished = 'finished'
-
-
-class Service(BaseModel):
-    id: str
-    title: str = None
-    URL: HttpUrl = None
-
-
-class SubmitterActionStatus(str, Enum):
-    unknown = 'unknown'
-    created = 'created'
-    existed = 'existed'
-
-
-class SubmitterStatus(str, Enum):
-    requested = 'requested'
-    approved = 'approved'
-    disabled = 'disabled'
-
-
-@as_form
-class Submitter(BaseModel):
-    object_id: str = None
-    submitter_id: EmailStr = None
-    created_time: datetime = None
-    status: SubmitterStatus = SubmitterStatus.requested
-
-
-=======
->>>>>>> 7e6be2ac
 tags_metadata = [
     {"name": "Data Provider Service", "description": "Call out to 3rd party data provider services"},
     {"name": "Tool Service", "description": "Call out to 3rd party tool services (may query a data provider along the way)"},
@@ -174,13 +69,8 @@
     allow_headers=["*"],
 )
 
-<<<<<<< HEAD
-=======
 config_json = config()
 
-import pymongo
-
->>>>>>> 7e6be2ac
 g_mongo_client_str = os.getenv("MONGO_CLIENT")
 logger.info(msg=f"[MAIN] connecting to {g_mongo_client_str}")
 mongo_client = pymongo.MongoClient(g_mongo_client_str)
@@ -193,14 +83,11 @@
 mongo_submitters = mongo_db.submitters
 mongo_objects = mongo_db.objects
 
-<<<<<<< HEAD
 g_redis_default_timeout = os.getenv("REDIS_TIMEOUT")
 g_redis_connection = Redis(host=os.getenv("REDIS_HOST"), port=os.getenv("REDIS_PORT"), db=0)
 logger.info(msg=f'[MAIN] redis host={os.getenv("REDIS_HOST")}:{os.getenv("REDIS_PORT")}')
 g_queue = Queue(connection=g_redis_connection, is_async=True, default_timeout=g_redis_default_timeout)
 
-=======
->>>>>>> 7e6be2ac
 
 # mongo migration functions to support running outside of container with more current instance
 def _mongo_insert(coll, obj):
@@ -226,37 +113,16 @@
 
 # end mongo migration functions
 
-<<<<<<< HEAD
-def _read_config():
-    function_name = "[_read_config]"
-    logger.info(msg=f'{function_name} CONFIG_PATH={os.getenv("CONFIG_PATH")}')
-    config_path = pathlib.Path(__file__).parent / os.getenv("CONFIG_PATH")
-    logger.info(msg=f'{function_name} reading config file={config_path}')
-    with open(config_path) as f:
-        return json.load(f)
-
-
-def _get_services(prefix=""):
-    assert prefix == "fuse-provider-" or prefix == "fuse-tool-" or prefix == ""
-    config = _read_config()
-    return list(filter(lambda x: x.startswith(prefix), list(config["configured-services"])))
-=======
 
 def _get_services(prefix=""):
     assert prefix == "fuse-provider-" or prefix == "fuse-tool-" or prefix == ""
     return list(filter(lambda x: x.startswith(prefix), list(config_json["configured-services"])))
->>>>>>> 7e6be2ac
 
 
 def _get_url(service_id: str, url_type: str = "service_url", host_type: str = "configured-services"):
     function_name = "_get_url"
-<<<<<<< HEAD
-    config = _read_config()
-=======
->>>>>>> 7e6be2ac
     logger.info(msg=f'{function_name} service_id={service_id}, url_type={url_type}, host_type={host_type}')
     return config_json[host_type][service_id][url_type]
-
 
 
 def _submitter_object_id(submitter_id):
@@ -269,22 +135,6 @@
     response = requests.get(f'{config_json["configured-services"][service_id]["service_url"]}/service-info')
     return response.json()
 
-<<<<<<< HEAD
-
-class ServiceIOType(str, Enum):
-    datasetInput = 'inputDatasetType'
-    resultsOutput = 'outputResultsType'
-
-
-class ServiceIOField(str, Enum):
-    dataType = 'data_type'
-    fileTypes = 'file_types'
-    fileType = 'file_type'
-    mimeType = 'mime_type'
-    fileExt = 'file_extension'
-
-=======
->>>>>>> 7e6be2ac
 
 def _get_service_value(service_id, iotype: ServiceIOType, field: ServiceIOField):
     assert service_id.startswith("fuse-tool-")
@@ -292,9 +142,6 @@
     return service_info[iotype][field]
 
 
-####################
-
-
 # xxx get with David to find out what else this should return in the json
 @app.get("/services/providers", summary="Returns a list of the configured data providers", tags=["Get", "Service", "Data Provider Service"])
 async def providers():
@@ -306,28 +153,17 @@
     return _get_services("fuse-tool-")
 
 
-<<<<<<< HEAD
 def _resolve_ref(ref, models):
-=======
-def _resolveRef(ref, models):
->>>>>>> 7e6be2ac
     (refpath, model_name) = os.path.split(ref["$ref"])
     logger.info(msg=f"[_resolveRef] referenced path={refpath}, model={model_name} ")
     _resolve_refs(models[model_name], models)
     return model_name
 
 
-<<<<<<< HEAD
 def _resolve_refs(doc, models):
     if type(doc) == dict:
         if "$ref" in doc:
             model_name = _resolve_ref(doc, models)
-=======
-def _resolveRefs(doc, models):
-    if type(doc) == dict:
-        if "$ref" in doc:
-            model_name = _resolveRef(doc, models)
->>>>>>> 7e6be2ac
             doc[model_name] = models[model_name]
             del doc["$ref"]
             logger.info(msg=f"[_resolveRefs] STOP:resolved[name={model_name}, obj={doc[model_name]}]")
@@ -348,11 +184,7 @@
 @app.get("/services/result_types/{service_id}", summary="types of results supported by this tool service")
 async def get_tool_result_types(service_id: str = Query(default="fuse-tool-pca",
                                                         describe="loop through /tools to retrieve the results types for each, providing the dashboard with everything it needs to render forms and solicit all the necessary information from the end user in order to analyze results")):
-<<<<<<< HEAD
-    """
-=======
-    '''
->>>>>>> 7e6be2ac
+    """
     so far, known values are:
     result-type-pcaTable
     result-type-cellfie
@@ -448,11 +280,7 @@
 
 
 def api_get_submitters(within_minutes: int = None):
-<<<<<<< HEAD
     if within_minutes is not None:
-=======
-    if within_minutes != None:
->>>>>>> 7e6be2ac
         logger.info(msg=f"[api_get_submitters] get submitters created within the last {within_minutes} minutes.")
         until_time = datetime.utcnow()
         within_minutes_time = timedelta(minutes=within_minutes)
@@ -469,13 +297,8 @@
     ret = list(map(lambda a: a, mongo_submitters.find(search_object, {"_id": 0, "submitter_id": 1})))
     logger.info(msg=f"[api_get_submitters] ret:{ret}")
     return ret
-<<<<<<< HEAD
-
-
-=======
-
-
->>>>>>> 7e6be2ac
+
+
 @app.get("/submitters/search", summary="Return a list of known submitters", tags=["Get", "Submitter"])
 async def get_submitters(within_minutes: Optional[int] = Query(default=None, description="find submitters created within the number of specified minutes from now")):
     """
@@ -490,11 +313,7 @@
 
 @app.delete("/submitters/delete/{submitter_id}", summary="Remove a submitter record", tags=["Delete", "Submitter"])
 async def delete_submitter(submitter_id: str = Query(default=None, description="unique identifier for the submitter (e.g., email)")):
-<<<<<<< HEAD
-    """
-=======
-    '''
->>>>>>> 7e6be2ac
+    """
     deletes submitter and their datasets, analyses
     """
     delete_status = "done"
@@ -554,27 +373,9 @@
     except Exception as e:
         raise HTTPException(status_code=404,
                             detail=f"! Exception {type(e)} occurred while finding submitter ({submitter_id}), message=[{e}] ! traceback={traceback.format_exc()}")
-<<<<<<< HEAD
 
 
 def _init_worker():
-=======
-
-
-from multiprocessing import Process
-from redis import Redis
-from rq import Queue, Worker
-from rq.job import Job
-from rq.decorators import job
-
-g_redis_default_timeout = os.getenv("REDIS_TIMEOUT")
-g_redis_connection = Redis(host=os.getenv("REDIS_HOST"), port=os.getenv("REDIS_PORT"), db=0)
-logger.info(msg=f'[MAIN] redis host={os.getenv("REDIS_HOST")}:{os.getenv("REDIS_PORT")}')
-g_queue = Queue(connection=g_redis_connection, is_async=True, default_timeout=g_redis_default_timeout)
-
-
-def _initWorker():
->>>>>>> 7e6be2ac
     worker = Worker(g_queue, connection=g_redis_connection)
     worker.work()
 
@@ -584,73 +385,6 @@
     local_path = os.path.join(os.path.dirname(os.path.abspath(__file__)), relative_data_path)
     return os.path.join(local_path, f"{object_id}-data")
 
-<<<<<<< HEAD
-
-def _get_default_results_provider_service_id():
-    config = _read_config()
-    return config["results-provider-services"]["default"]
-
-
-@as_form
-class ToolParameters(BaseModel):
-    service_id: str
-    submitter_id: EmailStr = Field(...,
-                                   title="email",
-                                   description="unique submitter id (email)")
-    number_of_components: Optional[int] = 3
-    dataset: str = Field(...)
-    description: Optional[str] = Field(None, title="Description",
-                                       description="detailed description of the requested analysis being performed (optional)")
-    expression_url: Optional[AnyHttpUrl] = Field(None, title="Gene expression URL",
-                                                 description="Optionally grab expression from an URL instead of uploading a file")
-    properties_url: Optional[AnyHttpUrl] = Field(None, title="Properties URL",
-                                                 description="Optionally grab properties from an URL instead of uploading a file")
-    archive_url: Optional[AnyHttpUrl] = Field(None, title="Archive URL",
-                                              description="Optionally grab all the files from an URL to an archive instead of uploading file(s)")
-    results_provider_service_id: Optional[str] = Field(_get_default_results_provider_service_id(), title="Data Provider for Results",
-                                                       description="If not set, the system default will be provided. e.g., 'fuse-provider-upload'")
-
-
-class DataType(str, Enum):
-    geneExpression = 'class_dataset_expression'
-    resultsPCATable = 'class_results_PCATable'
-    resultsCellFIE = 'class_results_CellFIE'
-    # xxx to add more datatypes: expand this
-
-
-class FileType(str, Enum):
-    datasetGeneExpression = 'filetype_dataset_expression'
-    datasetProperties = 'filetype_dataset_properties'
-    datasetArchive = 'filetype_dataset_archive'
-    resultsPCATable = 'filetype_results_PCATable'
-    resultsCellFIE = 'filetype_results_CellFIE'
-    # xxx to add more datatypes: expand this
-
-
-@as_form
-class ProviderParameters(BaseModel):
-    service_id: str = Field(...,
-                            title="Provider service id",
-                            description="id of service used to upload this object")
-    submitter_id: EmailStr = Field(...,
-                                   title="email",
-                                   description="unique submitter id (email)")
-    data_type: DataType = Field(..., title="Data type of this object",
-                                description="the type of data associated with this object (e.g, results or input dataset)")
-    description: Optional[str] = Field(None, title="Description",
-                                       description="detailed description of this data (optional)")
-    version: Optional[str] = Field(None, title="Version of this object",
-                                   description="objects shouldn't ever be deleted unless data are redacted or there is a database consistency problem.")
-    accession_id: Optional[str] = Field(None, title="External accession ID",
-                                        description="if sourced from a 3rd party, this is the accession ID on that db")
-    apikey: Optional[str] = Field(None, title="External apikey",
-                                  description="if sourced from a 3rd party, this is the apikey used for retrieval")
-    aliases: Optional[str] = Field(None, title="Optional list of aliases for this object")
-    checksums: Optional[List[Checksums]] = Field(None, title="Optional checksums for the object",
-                                                 description="enables verification checking by clients; this is a json list of objects, each object contains 'checksum' and 'type' fields, where 'type' might be 'sha-256' for example.")
-
-=======
->>>>>>> 7e6be2ac
 
 # SHARED
 def _gen_object_id(prefix, submitter_id, requested_object_id, coll):
@@ -714,11 +448,7 @@
             'accept': 'application/json',
             'Content-Type': 'multipart/form-data',
         }
-<<<<<<< HEAD
         if provider_params["accession_id"] is not None:
-=======
-        if (provider_params["accession_id"] != None):
->>>>>>> 7e6be2ac
             logger.info(msg=f'{function_name} ({file_type}) posting to url={_get_url(obj["parameters"]["service_id"])}/submit')
             response = requests.post(f'{_get_url(obj["parameters"]["service_id"])}/submit', params=provider_params, headers=provider_headers)
         else:
@@ -782,21 +512,10 @@
                                      }})
                 logger.info(msg=f"{function_name} ({file_type}) ({agent_object_id}) agent_status = finished")
 
-<<<<<<< HEAD
                 if provider_params["accession_id"] is None:
                     # unlink directory after all files have been processed
                     logger.info(msg=f"{function_name} ({file_type}) Removing directory {agent_file_dir}")
                     os.rmdir(agent_file_dir)
-=======
-                if (provider_params["accession_id"] == None):
-                    # unlink directory after all files have been processed
-                    logger.info(msg=f"{function_name} ({file_type}) Removing directory {agent_file_dir}")
-                    os.rmdir(agent_file_dir)
-
-        except Exception as e:
-            logger.error(
-                msg=f'{function_name} ({file_type}) ! Exception {type(e)} occurred while attempting to unlink file {agent_file_dir} for object {agent_object_id}, message=[{e}] ! traceback={traceback.format_exc()}')
->>>>>>> 7e6be2ac
 
         except Exception as e:
             logger.error(
@@ -849,11 +568,8 @@
         num_files_requested = 0
         for file_type in client_file_dict.keys():
             num_files_requested = num_files_requested + (client_file_dict[file_type] is not None)
-<<<<<<< HEAD
+
         assert num_files_requested > 0 or parameters.accession_id is not None
-=======
-        assert num_files_requested > 0 or parameters.accession_id != None
->>>>>>> 7e6be2ac
 
         logger.info("[post_object] record submitter ({parameters.submitter_id}), if not found create one")
         add_submitter_response = api_add_submitter(parameters.submitter_id)
@@ -904,11 +620,7 @@
             if client_file_obj is not None:
                 client_file_name = client_file_obj.filename
                 logger.info(msg=f"[post_object] getting file = {client_file_name}, file_type= {file_type}")  # ok so far
-<<<<<<< HEAD
                 if parameters.accession_id is None:  # xxx this is kludgey, revist (see https://github.com/RENCI/fuse-agent/issues/5)
-=======
-                if parameters.accession_id == None:  # xxx this is kludgey, revist (see https://github.com/RENCI/fuse-agent/issues/5)
->>>>>>> 7e6be2ac
                     agent_file_path = os.path.join(agent_path, client_file_name)
                     with open(agent_file_path, 'wb') as out_file:
                         contents = client_file_obj.file.read()
@@ -997,22 +709,11 @@
     return drs_dict
 '''
 
-<<<<<<< HEAD
-
-@app.get("/objects/url/{object_id}/type/{file_type}", summary="given a fuse-agent object_id, look up the metadata, find the DRS URI, parse out the URL to the file and return that",
-         tags=["Get", "Service", "Data Provider Service", "Tool Service"])
-async def get_url(object_id: str,
-                  file_type: FileType):
-    """
-=======
-from starlette.responses import StreamingResponse
-
 
 @app.get("/objects/url/{object_id}/type/{file_type}", summary="given a fuse-agent object_id, look up the metadata, find the DRS URI, parse out the URL to the file and return that",
          tags=["Get", "Service", "Data Provider Service", "Tool Service"])
 async def get_url(object_id: str, file_type: FileType):
-    '''
->>>>>>> 7e6be2ac
+    """
     filetype is one of "filetype_dataset_archive", "filetype_dataset_expression", "filetype_dataset_properties", "filetype_results_cellularFunction",  or "filetype_results_PCATable"
     """
     try:
@@ -1039,11 +740,7 @@
 
 
 def _agent_delete_object(agent_object_id: str):
-<<<<<<< HEAD
-    """
-=======
-    ''' 
->>>>>>> 7e6be2ac
+    """
     Deletes agent object off local store; does NOT follow metadata to delete remote object.
     WARNING: call _remote_delete_object first in order to avoid orphaning cached objects that have been requested remotely
     returns:
@@ -1088,26 +785,15 @@
         stderr_msg += f"? Exception {type(e)} occurred while deleting agent object from filesystem, message=[{e}] ! traceback={traceback.format_exc()}"
 
     return [info_msg, stderr_msg, delete_status]
-<<<<<<< HEAD
 
 
 def _remote_delete_object(agent_object_id: str):
     """
-=======
-
-
-def _remote_delete_object(agent_object_id: str):
-    ''' 
->>>>>>> 7e6be2ac
     Deletes follows agent object id metadata to find and delete remote object. Does NOT delete agent object.
     WARNING: call _agent_delete_object after this call to avoid dangling references.
     returns array [info, stderr, status]
     status can be one of "started", "deleted", "not found", "failed"
-<<<<<<< HEAD
-    """
-=======
-    '''
->>>>>>> 7e6be2ac
+    """
     function_name = "[_remote_delete_object]"
     delete_status = "started"
     info_msg = ''
@@ -1286,11 +972,7 @@
         entry = m_objects.find({"object_id": agent_object_id}, {"_id": 0})
         assert _mongo_count(m_objects, {"object_id": agent_object_id}) == 1
         obj = entry[0]
-<<<<<<< HEAD
         required_in_file_types = _get_service_value(obj["parameters"]["service_id"], ServiceIOType.datasetInput, ServiceIOField.fileTypes)
-=======
-        required_in_file_types = _get_service_value(obj["parameters"]["service_id"], "inputDatasetType", "file_types")
->>>>>>> 7e6be2ac
         # update to initialize agent object
         m_objects.update_one({"object_id": agent_object_id},
                              {"$set": {
@@ -1311,11 +993,7 @@
                 assert file_type in dataset_obj["loaded_file_objects"]
         except Exception as e:
             raise logger.error(
-<<<<<<< HEAD
                 msg=f'! {function_name} Exception {type(e)} occurred while attempting to collate dataset urls for ({agent_object_id}), parameters=({obj["parameters"]}) message=[{e}] ! traceback={traceback.format_exc()}')
-=======
-                msg='! {function_name} Exception {type(e)} occurred while attempting to collate dataset urls for ({agent_object_id}), parameters=({obj["parameters"]}) message=[{e}] ! traceback={traceback.format_exc()}')
->>>>>>> 7e6be2ac
 
         logger.info(msg=f'{function_name} params={json.dumps(obj["parameters"])}')
 
@@ -1387,11 +1065,7 @@
         # save results to /tmp
         # xxx maybe replace this with: {'client_file': open(io.StringIO(str(response.content,'utf-8')), 'rb')}
         results = analysis_response.content
-<<<<<<< HEAD
         ext = _get_service_value(obj["parameters"]["service_id"], ServiceIOType.resultsOutput, ServiceIOField.fileExt)
-=======
-        ext = _get_service_value(obj["parameters"]["service_id"], "outputResultsType", "file_extension")
->>>>>>> 7e6be2ac
         results_file_name = f'{agent_object_id}.{ext}'
         results_file_path = f'/tmp/{results_file_name}'
         with open(results_file_path, 'wb') as s:
@@ -1459,11 +1133,7 @@
 @app.post("/analyze", summary="submit an analysis", tags=["Post", "Service", "Tool Service"])
 async def analyze(parameters: ToolParameters = Depends(ToolParameters.as_form),
                   requested_results_object_id: Optional[str] = Query(None, title="Request an object id for the results, not guaranteed. mainly for testing")):
-<<<<<<< HEAD
-    """
-=======
-    '''
->>>>>>> 7e6be2ac
+    """
 from slack:
 When an analysis is submitted to an agent, the agent will:
 Create a "results"-type object_id in it's database, containing status="started" and the link to where you can get the object when its finished
@@ -1471,13 +1141,8 @@
 return the object_id
 2. When the analysis job comes up, the agent updates the status, calls the tool, waits for a result,  and persists the result
 3. When the dashboard asks for the object, the agent returns the meta data
-<<<<<<< HEAD
 4. If the meta data shows status = finished, the dashboard uses the link in the meta data to retrieve the results. (edited)
     """
-=======
-4. If the meta data shows status = finished, the dashboard uses the link in the meta data to retrieve the results. (edited) 
-    '''
->>>>>>> 7e6be2ac
     function_name = "[analyze]"
     try:
         detail_str = ""
